--- conflicted
+++ resolved
@@ -20,18 +20,6 @@
 #endif
 #endif
 
-<<<<<<< HEAD
-=======
-#include <ipo/affine_hull.h>
-#include <ipo/lp.h>
-#include <ipo/scip_oracle.h>
-#include <ipo/scip_exception.h>
-#include <ipo/exactscip_oracle.h>
-#include <ipo/cache_oracle.h>
-#include <ipo/statistics_oracle.h>
-#include <ipo/polyhedron.h>
-
->>>>>>> 85a22cc4
 using namespace ipo;
 
 int printUsage(const std::string& program)
@@ -172,7 +160,7 @@
       const LinearConstraint& constraint = mixedIntegerLinearSet->lowerBoundConstraint(v);
       if (constraint.isEquation() || constraint.rhs() == -soplex::infinity)
         continue;
-      std::shared_ptr<Polyhedron::Face> face = poly.inequalityToFace(constraint);
+      std::shared_ptr<Polyhedron::Face> face = poly.constraintToFace(constraint);
       std::cout << "Computing dimension of face defined by lower bound ";
       poly.space().printLinearConstraint(std::cout, constraint);
       std::cout << ": " << std::flush;
@@ -185,7 +173,7 @@
       const LinearConstraint& constraint = mixedIntegerLinearSet->upperBoundConstraint(v);
       if (constraint.isEquation() || constraint.rhs() == soplex::infinity)
         continue;
-      std::shared_ptr<Polyhedron::Face> face = poly.inequalityToFace(constraint);
+      std::shared_ptr<Polyhedron::Face> face = poly.constraintToFace(constraint);
       std::cout << "Computing dimension of face defined by upper bound ";
       poly.space().printLinearConstraint(std::cout, constraint);
       std::cout << ": " << std::flush;
@@ -196,7 +184,7 @@
     for (std::size_t r = 0; r < mixedIntegerLinearSet->numRows(); ++r)
     {
       const LinearConstraint& row = mixedIntegerLinearSet->rowConstraint(r);
-      std::shared_ptr<Polyhedron::Face> face = poly.inequalityToFace(row);
+      std::shared_ptr<Polyhedron::Face> face = poly.constraintToFace(row);
       if (row.isEquation())
         continue;
 
